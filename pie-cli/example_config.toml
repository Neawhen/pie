--- conflicted
+++ resolved
@@ -5,13 +5,7 @@
 auth_secret = "hello"
 verbose = true
 log = "pie.log"
-<<<<<<< HEAD
-batching_strategy = "k" # Options: "adaptive", "k", "t", "kort" (default: "adaptive")
-batching_strategy_k = 1 # minimum batch size
-batching_strategy_t = 16 # in milliseconds
-=======
 
->>>>>>> a412ed2a
 
 [[backend]]
 backend_type = "python"
