--- conflicted
+++ resolved
@@ -15,20 +15,11 @@
 backend_type = "python"
 exec_path = "../backend/backend-python/server.py"
 model = "llama-3.2-1b-instruct"
-<<<<<<< HEAD
-device = "cuda:1"
+# model = "qwen-3-0.6b"
+device = "cuda:0"
 dtype = "bfloat16"
 kv_page_size = 16
 dist_size = 16
 max_num_kv_pages = 70000
 max_num_embeds = 500000
-=======
-# model = "qwen-3-0.6b"
-device = "cuda:0"
-dtype = "bfloat16"
-kv_page_size = 16
-dist_size = 64
-max_num_kv_pages = 2000
-max_num_embeds = 50000
->>>>>>> fd297d6f
 
