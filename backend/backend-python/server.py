--- conflicted
+++ resolved
@@ -1,11 +1,7 @@
-<<<<<<< HEAD
 # Set protobuf implementation before importing protobuf modules
 import os
 os.environ.setdefault('PROTOCOL_BUFFERS_PYTHON_IMPLEMENTATION', 'python')
 
-=======
-import os
->>>>>>> a412ed2a
 import random
 import struct
 import sys
@@ -19,14 +15,7 @@
 import torch
 import ztensor
 import zmq
-<<<<<<< HEAD
-import time
-import fire
-import tomli
-from pathlib import Path
-=======
 from msgspec import structs
->>>>>>> a412ed2a
 from platformdirs import user_cache_dir
 from tqdm import tqdm
 from websockets.sync.client import connect
